# Todos:

<<<<<<< HEAD
- add mailbox system

```objc

[self subscribe:@"NSNotificationName" selector:@selector(handler)];
[self publish:@"NSNotificationName" payload:dict];

- (void)subscribe:(NSString *)notificationName selector(SEL)selector
{
    [[NSNotificationCenter defaultCenter] addObserverForName:notificationName object:nil
    queue:self.actor usingBlock:^(NSNotification *note) {
        [self.actor performSelector:selector withObject:note.userInfo];
    }];
}

- (void)publish:(NSString *)notificationName payload:(NSDictionary *)payload
{
    [[NSNotificationCenter defaultCenter] postNotificationName:notificationName
                                        object:self
                                        userInfo:payload];
}
```

- actor lifecycle concept
=======
- add pubsub messaging system
- actor lifecycle concept
- linking
- streamline initialization of custom actors with configuration blocks
>>>>>>> ac344370
- evaluate useful actor runtime features
- add future / promise proxy<|MERGE_RESOLUTION|>--- conflicted
+++ resolved
@@ -1,7 +1,6 @@
 # Todos:
 
-<<<<<<< HEAD
-- add mailbox system
+- add pubsub messaging system
 
 ```objc
 
@@ -25,11 +24,7 @@
 ```
 
 - actor lifecycle concept
-=======
-- add pubsub messaging system
-- actor lifecycle concept
 - linking
 - streamline initialization of custom actors with configuration blocks
->>>>>>> ac344370
 - evaluate useful actor runtime features
 - add future / promise proxy